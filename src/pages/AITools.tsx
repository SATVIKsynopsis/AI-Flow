import React, { useState } from "react";
import { motion } from "framer-motion";
import {
  Search,
  Zap,
  FileText,
  Database,
  Code,
  Globe,
  BarChart,
} from "lucide-react";


// import { useNavigate } from 'react-router-dom';
// import { supabase } from '../lib/supabase';
// import { useAuth } from '../contexts/AuthContext';

// const AiToolsPage = () => {
//   const navigate = useNavigate();
//   const { user } = useAuth();
//   const [loading, setLoading] = useState(true);
//   const [error, setError] = useState(null);

//   useEffect(() => {
//     const checkSession = async () => {
//       try {
//         const { data: { session } } = await supabase.auth.getSession();
//         if (session?.user) {
//           console.log('User logged in via Google:', session.user);
//           navigate('/dashboard');
//         } else {
//           console.log('No session found');
//           navigate('/');
//         }
//       } catch (error) {
//         console.error('Session check failed:', error);
//         setError('Authentication failed Please try again');
//         navigate('/');
//       } finally {
//         setLoading(false);
//       }
//     };
//     checkSession();
//   }, [navigate]);

//   return (
//     <div className="min-h-screen flex items-center justify-center text-white">
//       {loading ? (
//         <div className="animate-spin rounded-full h-8 w-8 border-t-2 border-blue-500"></div>
//       ) : error ? (
//         <div className="text-red-500">{error}</div>
//       ) : (
//         <div>Authenticating with Google...</div>
//       )}
//     </div>
//   );
// };


import FormattedOutput from "../components/FormattedOutput";

const AITools: React.FC = () => {
  const [searchTerm, setSearchTerm] = useState("");
  const [selectedTool, setSelectedTool] = useState("");
  const [input, setInput] = useState("");
  const [output, setOutput] = useState("");
  const [loading, setLoading] = useState(false);

  const tools = [
    {
      id: "prompt-enhancer",
      title: "Prompt Enhancer",
      description: "Enhance your AI prompts for better results",
      icon: Zap,
      color: "from-yellow-500 to-orange-500",
      systemPrompt: "You are a prompt enhancement specialist. Take the user's basic prompt and transform it into a detailed, effective prompt that will generate better AI responses. Make it clear, specific, and actionable."
    },
    {
      id: "text-summarizer",
      title: "Text Summarizer",
      description: "Summarize long texts into key points",
      icon: FileText,
      color: "from-blue-500 to-cyan-500",
      systemPrompt: "You are a text summarization expert. Create a concise, well-structured summary of the provided text. Include the main points, key insights, and important details while maintaining clarity and readability."
    },
    {
      id: "code-explainer",
      title: "Code Explainer",
      description: "Explain code functionality and logic",
      icon: Code,
      color: "from-green-500 to-emerald-500",
      systemPrompt: "You are a code explanation specialist. Analyze the provided code and explain what it does, how it works, and any important concepts or patterns used. Make your explanation clear for developers of all levels."
    },
    {
      id: "data-analyzer",
      title: "Data Analyzer",
      description: "Analyze data patterns and insights",
      icon: Database,
      color: "from-purple-500 to-pink-500",
      systemPrompt: "You are a data analysis expert. Examine the provided data and identify patterns, trends, insights, and potential issues. Provide actionable recommendations based on your analysis."
    },
    {
      id: "content-creator",
      title: "Content Creator",
      description: "Create engaging content for various platforms",
      icon: Globe,
      color: "from-red-500 to-pink-500",
      systemPrompt: "You are a content creation specialist. Create engaging, relevant content based on the user's requirements. Focus on audience engagement, clear messaging, and platform-appropriate formatting."
    },
    {
      id: "research-assistant",
      title: "Research Assistant",
      description: "Research topics and provide detailed insights",
      icon: BarChart,
      color: "from-indigo-500 to-purple-500",
      systemPrompt: "You are a research assistant. Provide comprehensive research on the given topic, including key facts, different perspectives, recent developments, and credible sources when possible."
    }
  ];

  const filteredTools = tools.filter(tool =>
    tool.title.toLowerCase().includes(searchTerm.toLowerCase()) ||
    tool.description.toLowerCase().includes(searchTerm.toLowerCase())
  );


  const processWithAI = async (inputText: string, systemPrompt: string) => {
    if (!inputText.trim()) {
      setOutput("Please enter some text to process.");
      return;
    }

    setLoading(true);
    setOutput("");

    try {
      const apiKey = import.meta.env.VITE_APP_GEMINI_API_KEY;
      
      if (!apiKey) {
        setOutput("Gemini API key not found. Please set VITE_APP_GEMINI_API_KEY in your environment variables.");
        setLoading(false);
        return;
      }

      const response = await fetch(
        `https://generativelanguage.googleapis.com/v1beta/models/gemini-pro:generateContent?key=${apiKey}`,
        {
          method: "POST",
          headers: {
            "Content-Type": "application/json",
          },
          body: JSON.stringify({
            contents: [
              {
                parts: [{ text: systemPrompt + "\n\n" + inputText }],
              },
            ],
          }),

  const GEMINI_API_KEY = import.meta.env.VITE_APP_GEMINI_API_KEY;
  const GEMINI_MODEL = import.meta.env.VITE_APP_GEMINI_MODEL || "gemini-2.0-flash";


  const processWithAI = async (
    inputText: string,
    systemPrompt: string,
    isImage: Boolean
  ) => {
    if (!GEMINI_API_KEY) {
      setOutput("API key not configured. Please contact the administrator.");
      setLoading(false);
      return;
    }
    console.log(isImage);


    setLoading(true);
    if (!isImage) {
      try {
        const response = await fetch(
          `https://generativelanguage.googleapis.com/v1beta/models/${GEMINI_MODEL}:generateContent`,
          {
            method: "POST",
            headers: {
              "Content-Type": "application/json",
              "X-goog-api-key": GEMINI_API_KEY,
            },
            body: JSON.stringify({
              contents: [
                {
                  parts: [{ text: systemPrompt + "\n" + inputText }],
                },
              ],
            }),
          }
        );

        const data = await response.json();
        console.log(data); // For debugging

        if (data?.candidates?.[0]?.content?.parts?.[0]?.text) {
          setOutput(data.candidates[0].content.parts[0].text);
        } else if (data?.error?.message) {
          setOutput(`Gemini API Error: ${data.error.message}`);
        } else {
          setOutput("No response from Gemini API.");

        }
      );

      const data = await response.json();
      
      if (data?.candidates?.[0]?.content?.parts?.[0]?.text) {
        setOutput(data.candidates[0].content.parts[0].text);
      } else if (data?.error?.message) {
        setOutput(`Gemini API Error: ${data.error.message}`);
      } else {
        setOutput("No response generated. Please try again.");
      }
    } catch (error) {
      console.error("Error:", error);
      setOutput("An error occurred while processing your request. Please try again.");
    } finally {
      setLoading(false);
    }
  };

  const handleToolSelect = (tool: any) => {
    setSelectedTool(tool.id);
    setInput("");
    setOutput("");
  };

  const selectedToolData = tools.find(tool => tool.id === selectedTool);

  return (
   <motion.div
  initial={{ opacity: 0 }}
  animate={{ opacity: 1 }}
  exit={{ opacity: 0 }}
  transition={{ duration: 0.8 }}
  className="min-h-screen px-6 py-12 bg-gradient-to-b from-gray-900 via-gray-950 to-black"
>
  <div className="container mx-auto max-w-7xl">
    <motion.div
<<<<<<< HEAD
      initial={{ opacity: 0 }}
      animate={{ opacity: 1 }}
      className="min-h-screen p-6 text-white bg-gradient-to-br from-gray-900 via-gray-800 to-gray-900"
    >
      <div className="mx-auto max-w-7xl">
        {/* Header */}
        <motion.div
          initial={{ y: -50, opacity: 0 }}
          animate={{ y: 0, opacity: 1 }}
          transition={{ duration: 0.8 }}
          className="mb-12 text-center"
        >
          <h1 className="mb-4 text-5xl font-bold text-transparent bg-gradient-to-r from-blue-400 to-purple-600 bg-clip-text">
            AI Tools Hub
          </h1>
          <p className="max-w-3xl mx-auto text-xl text-gray-300">
            Powerful AI-driven tools to enhance your productivity and creativity
          </p>
        </motion.div>

        {/* Search Bar */}
        <motion.div
          initial={{ y: 20, opacity: 0 }}
          animate={{ y: 0, opacity: 1 }}
          transition={{ delay: 0.2, duration: 0.8 }}
          className="relative max-w-md mx-auto mb-8"
        >
          <Search className="absolute w-5 h-5 text-gray-400 transform -translate-y-1/2 left-3 top-1/2" />
          <input
            type="text"
            placeholder="Search AI tools..."
            value={searchTerm}
            onChange={(e) => setSearchTerm(e.target.value)}
            className="w-full py-3 pl-10 pr-4 text-white bg-gray-800 border border-gray-700 rounded-lg focus:outline-none focus:ring-2 focus:ring-blue-500"
          />
        </motion.div>

        {!selectedTool ? (
          /* Tools Grid */
          <motion.div
            initial={{ y: 20, opacity: 0 }}
            animate={{ y: 0, opacity: 1 }}
            transition={{ delay: 0.4, duration: 0.8 }}
            className="grid gap-6 md:grid-cols-2 lg:grid-cols-3"
          >
            {filteredTools.map((tool, index) => (
              <motion.div
                key={tool.id}
                initial={{ y: 20, opacity: 0 }}
                animate={{ y: 0, opacity: 1 }}
                transition={{ delay: index * 0.1, duration: 0.8 }}
                onClick={() => handleToolSelect(tool)}
                className="p-6 transition-all duration-300 bg-gray-800 border border-gray-700 cursor-pointer rounded-xl hover:border-gray-600 hover:transform hover:scale-105"
              >
                <div className={`w-12 h-12 rounded-lg bg-gradient-to-r ${tool.color} flex items-center justify-center mb-4`}>
                  <tool.icon className="w-6 h-6 text-white" />
                </div>
                <h3 className="mb-2 text-xl font-semibold">{tool.title}</h3>
                <p className="text-gray-400">{tool.description}</p>
              </motion.div>
            ))}
          </motion.div>
        ) : (
          /* Selected Tool Interface */
          <motion.div
            initial={{ opacity: 0 }}
            animate={{ opacity: 1 }}
            className="max-w-4xl mx-auto"
          >
            <div className="flex items-center mb-6">
              <button
                onClick={() => setSelectedTool("")}
                className="px-4 py-2 mr-4 transition-colors bg-gray-700 rounded-lg hover:bg-gray-600"
              >
                ← Back
              </button>
              <div className={`w-10 h-10 rounded-lg bg-gradient-to-r ${selectedToolData?.color} flex items-center justify-center mr-3`}>
                {selectedToolData?.icon && <selectedToolData.icon className="w-5 h-5 text-white" />}
              </div>
              <h2 className="text-2xl font-bold">{selectedToolData?.title}</h2>
            </div>

            <div className="grid gap-6 lg:grid-cols-2">
              {/* Input Section */}
              <div className="p-6 bg-gray-800 border border-gray-700 rounded-xl">
                <h3 className="mb-4 text-lg font-semibold">Input</h3>
                <textarea
                  value={input}
                  onChange={(e) => setInput(e.target.value)}
                  placeholder={`Enter text for ${selectedToolData?.title}...`}
                  className="w-full h-64 p-3 text-white bg-gray-700 border border-gray-600 rounded-lg resize-none focus:outline-none focus:ring-2 focus:ring-blue-500"
                />
                <button
                  onClick={() => processWithAI(input, selectedToolData?.systemPrompt || "")}
                  disabled={loading || !input.trim()}
                  className="w-full py-3 mt-4 font-semibold transition-all duration-300 rounded-lg bg-gradient-to-r from-blue-600 to-purple-600 hover:from-blue-700 hover:to-purple-700 disabled:opacity-50 disabled:cursor-not-allowed"
                >
                  {loading ? "Processing..." : "Process with AI"}
                </button>
              </div>

              {/* Output Section */}
              <div className="p-6 bg-gray-800 border border-gray-700 rounded-xl">
                <h3 className="mb-4 text-lg font-semibold">Output</h3>
                <div className="h-64 p-3 overflow-y-auto bg-gray-700 border border-gray-600 rounded-lg">
                  {loading ? (
                    <div className="flex items-center justify-center h-full">
                      <div className="w-8 h-8 border-b-2 border-blue-500 rounded-full animate-spin"></div>
                    </div>
                  ) : output ? (
                    <FormattedOutput content={output} />
                  ) : (
                    <p className="mt-8 text-center text-gray-400">
                      Output will appear here after processing
                    </p>
                  )}
                </div>
              </div>
            </div>
          </motion.div>
        )}
=======
      initial={{ y: 50, opacity: 0 }}
      animate={{ y: 0, opacity: 1 }}
      transition={{ delay: 0.2, duration: 0.8 }}
      className="text-center mb-16"
    >
      <h1 className="text-6xl font-extrabold mb-6 bg-gradient-to-r from-blue-400 via-purple-500 to-pink-500 bg-clip-text text-transparent drop-shadow-lg">
        AI Tools
      </h1>
      <p className="text-xl text-gray-300 max-w-2xl mx-auto leading-relaxed">
        Harness the power of AI with our comprehensive suite of tools
      </p>
    </motion.div>

    <motion.div
      initial={{ y: 30, opacity: 0 }}
      animate={{ y: 0, opacity: 1 }}
      transition={{ delay: 0.4, duration: 0.8 }}
      className="relative mb-12"
    >
      <Search className="absolute left-5 top-1/2 transform -translate-y-1/2 text-gray-400 w-5 h-5" />
      <input
        type="text"
        placeholder="Search AI tools..."
        value={searchTerm}
        onChange={(e) => setSearchTerm(e.target.value)}
        className="w-full pl-14 pr-4 py-4 bg-gray-800/70 backdrop-blur-md border border-gray-700 rounded-2xl text-white placeholder-gray-400 focus:outline-none focus:ring-2 focus:ring-blue-500 focus:border-transparent transition-all duration-300"
      />
    </motion.div>

    <div className="grid lg:grid-cols-3 gap-10">
      <div className="lg:col-span-1">
        <div className="grid gap-4">
          {filteredTools.map((tool, index) => (
            <motion.div
              key={tool.id}
              initial={{ x: -50, opacity: 0 }}
              animate={{ x: 0, opacity: 1 }}
              transition={{ delay: 0.6 + index * 0.1, duration: 0.8 }}
              onClick={() => setSelectedTool(tool.id)}
              className={`p-6 rounded-2xl cursor-pointer shadow-lg transition-all duration-300 transform hover:scale-105 ${
                selectedTool === tool.id
                  ? "bg-gradient-to-r from-blue-600 to-purple-600 text-white shadow-blue-500/50"
                  : "bg-gray-800/70 backdrop-blur-md border border-gray-700 hover:border-blue-500"
              }`}
            >
              <div className="flex items-center space-x-4">
                <div
                  className={`w-12 h-12 rounded-full flex items-center justify-center ${
                    selectedTool === tool.id
                      ? "bg-white/20"
                      : "bg-gradient-to-r from-blue-600 to-purple-600"
                  }`}
                >
                  <tool.icon className="w-6 h-6 text-white" />
                </div>
                <div>
                  <h3 className="text-lg font-semibold">{tool.name}</h3>
                  <p
                    className={`text-sm ${
                      selectedTool === tool.id
                        ? "text-gray-200"
                        : "text-gray-400"
                    }`}
                  >
                    {tool.description}
                  </p>
                </div>
              </div>
            </motion.div>
          ))}
        </div>
      </div>

      <div className="lg:col-span-2">
        <motion.div
          initial={{ x: 50, opacity: 0 }}
          animate={{ x: 0, opacity: 1 }}
          transition={{ delay: 0.8, duration: 0.8 }}
          className="bg-gray-800/70 backdrop-blur-lg p-10 rounded-2xl border border-gray-700 h-full shadow-lg"
        >
          {selectedTool ? (
            <div>
              <h2 className="text-3xl font-bold mb-6 text-gradient">
                {tools.find((t) => t.id === selectedTool)?.name}
              </h2>

              <div className="space-y-6">
                <div>
                  <label className="block text-sm font-medium mb-3 text-gray-300">
                    Input
                  </label>
                  <textarea
                    value={input}
                    onChange={(e) => setInput(e.target.value)}
                    placeholder={
                      tools.find((t) => t.id === selectedTool)?.placeholder
                    }
                    className="w-full h-32 p-4 bg-gray-900/60 border border-gray-600 rounded-xl text-white placeholder-gray-400 focus:outline-none focus:ring-2 focus:ring-blue-500 resize-none"
                  />
                </div>

                <button
                  onClick={handleSubmit}
                  disabled={loading}
                  className="w-full px-6 py-3 bg-gradient-to-r from-blue-600 to-purple-600 rounded-xl font-semibold text-white shadow-lg hover:from-blue-700 hover:to-purple-700 transition-all duration-300 disabled:opacity-50 disabled:cursor-not-allowed"
                >
                  {loading ? "Processing..." : "Generate Result"}
                </button>

                {output && (
                  <div>
                    <label className="block text-sm font-medium mb-3 text-gray-300">
                      Output
                    </label>
                    <FormattedOutput content={output} onClear={() => setOutput("")} />
                  </div>
                )}
                {imageUrl && (
                  <div>
                    <label className="block text-sm font-medium mb-3 text-gray-300">
                      Output
                    </label>
                    <div className="p-4 bg-gray-900/60 border border-gray-600 rounded-xl">
                      <img
                        src={imageUrl}
                        alt="Generated Image"
                        className="rounded-lg shadow-lg"
                      />
                    </div>
                  </div>
                )}
              </div>
            </div>
          ) : (
            <div className="flex items-center justify-center h-full">
              <div className="text-center">
                <div className="w-20 h-20 bg-gradient-to-r from-blue-600 to-purple-600 rounded-full flex items-center justify-center mx-auto mb-4 shadow-lg">
                  <Zap className="w-10 h-10 text-white" />
                </div>
                <h3 className="text-2xl font-semibold mb-2">Select an AI Tool</h3>
                <p className="text-gray-400">
                  Choose a tool from the left to get started
                </p>
              </div>
            </div>
          )}
        </motion.div>
>>>>>>> ae70e141
      </div>
    </div>
  </div>
</motion.div>

  );
};

export default AITools;<|MERGE_RESOLUTION|>--- conflicted
+++ resolved
@@ -242,7 +242,7 @@
 >
   <div className="container mx-auto max-w-7xl">
     <motion.div
-<<<<<<< HEAD
+
       initial={{ opacity: 0 }}
       animate={{ opacity: 1 }}
       className="min-h-screen p-6 text-white bg-gradient-to-br from-gray-900 via-gray-800 to-gray-900"
@@ -364,7 +364,7 @@
             </div>
           </motion.div>
         )}
-=======
+
       initial={{ y: 50, opacity: 0 }}
       animate={{ y: 0, opacity: 1 }}
       transition={{ delay: 0.2, duration: 0.8 }}
@@ -512,7 +512,7 @@
             </div>
           )}
         </motion.div>
->>>>>>> ae70e141
+
       </div>
     </div>
   </div>
